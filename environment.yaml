<<<<<<< HEAD
name: pypsa-eur-50
=======
# SPDX-FileCopyrightText: : 2017-2020 The PyPSA-Eur Authors
#
# SPDX-License-Identifier: GPL-3.0-or-later

name: pypsa-eur
>>>>>>> 6ab31684
channels:
  #- defaults
  - conda-forge
  - bioconda
  - http://conda.anaconda.org/gurobi
dependencies:
  - python
  - pip

  - pypsa>=0.17 
  - atlite=0.0.3

  # Dependencies of the workflow itself
  - xlrd
  - scikit-learn
  - pycountry
  - seaborn
  - snakemake-minimal
  - memory_profiler
  - yaml
  - pytables
  - lxml
  - powerplantmatching>=0.4.3

  # Second order dependencies which should really be deps of atlite
  - xarray
  - netcdf4
  - bottleneck
  - toolz
  - dask
  - progressbar2
  - pyyaml>=5.1.0

  # Include ipython so that one does not inadvertently drop out of the conda
  # environment by calling ipython
  - ipython

  # GIS dependencies:
  - cartopy
  - fiona
  - proj
  - pyshp
  - geopandas
  - rasterio
  - shapely
  - libgdal

  # Solvers
  - gurobi:gurobi # until https://github.com/conda-forge/pypsa-feedstock/issues/4 closed

  - pip:
    - vresutils==0.3.1
    - git+https://github.com/PyPSA/glaes.git#egg=glaes
    - git+https://github.com/PyPSA/geokit.git#egg=geokit
    - cdsapi<|MERGE_RESOLUTION|>--- conflicted
+++ resolved
@@ -1,14 +1,10 @@
-<<<<<<< HEAD
-name: pypsa-eur-50
-=======
 # SPDX-FileCopyrightText: : 2017-2020 The PyPSA-Eur Authors
 #
 # SPDX-License-Identifier: GPL-3.0-or-later
 
 name: pypsa-eur
->>>>>>> 6ab31684
 channels:
-  #- defaults
+  - defaults
   - conda-forge
   - bioconda
   - http://conda.anaconda.org/gurobi
